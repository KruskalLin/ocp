--- conflicted
+++ resolved
@@ -38,13 +38,8 @@
         print_every=100,
         seed=None,
         logger="tensorboard",
-<<<<<<< HEAD
-        relax_opt="bfgs",
-        lbfgs_mem=50,
-=======
         local_rank=0,
         amp=False,
->>>>>>> 5edb7344
     ):
 
         if run_dir is None:
@@ -121,11 +116,6 @@
                 shuffle=True,
                 collate_fn=self.parallel_collater,
                 num_workers=self.config["optim"]["num_workers"],
-<<<<<<< HEAD
-                shuffle=True,
-                batch_size=self.config["optim"]["batch_size"],
-=======
->>>>>>> 5edb7344
             )
 
             self.val_loader = self.test_loader = None
@@ -280,7 +270,6 @@
                 out["forces"] = self.normalizers["grad_target"].denorm(
                     out["forces"]
                 )
-<<<<<<< HEAD
             if per_image:
                 predictions["energy"].extend(out["output"].tolist())
                 batch_natoms = torch.cumsum(
@@ -293,19 +282,6 @@
             else:
                 predictions["energy"] = out["output"].detach()
                 predictions["forces"] = out["force_output"].detach()
-=======
-            atoms_sum = 0
-            predictions["energy"].extend(out["energy"].tolist())
-            batch_natoms = torch.cat([batch.natoms for batch in batch_list])
-            for natoms in batch_natoms:
-                predictions["forces"].append(
-                    out["forces"][atoms_sum : natoms + atoms_sum]
-                    .cpu()
-                    .detach()
-                    .numpy()
-                )
-                atoms_sum += natoms
->>>>>>> 5edb7344
 
         return predictions
 
@@ -465,7 +441,6 @@
         print("### Evaluating ML-relaxation")
         self.model.eval()
 
-<<<<<<< HEAD
         meter = Meter(split=split)
 
         # only supports batch_size = 1
@@ -478,8 +453,8 @@
                 steps=self.config["task"].get("relaxation_steps", 300),
                 fmax=self.config["task"].get("relaxation_fmax", 0.01),
                 results_dir=self.config["cmd"]["results_dir"],
-                relax_opt=self.config["relax_opt"],
-                lbfgs_mem=self.config["lbfgs_mem"],
+                relax_opt=self.config["task"]["relax_opt"],
+                lbfgs_mem=self.config["task"]["lbfgs_mem"],
             )
             metrics = {
                 "relaxed_energy/{}".format(
@@ -491,22 +466,6 @@
             }
 
             meter.update(metrics)
-=======
-        mae_energy, mae_structure = relax_eval(
-            trainer=self,
-            traj_dir=self.config["task"]["relaxation_dir"],
-            metric=self.config["task"]["metric"],
-            steps=self.config["task"].get("relaxation_steps", 300),
-            fmax=self.config["task"].get("relaxation_fmax", 0.01),
-            results_dir=self.config["cmd"]["results_dir"],
-        )
-
-        log_dict = {
-            "relaxed_energy_mae": mae_energy,
-            "relaxed_structure_mae": mae_structure,
-            "epoch": epoch + 1,
-        }
->>>>>>> 5edb7344
 
         # Make plots.
         if self.logger is not None and epoch is not None:
@@ -516,19 +475,11 @@
                 split=split,
             )
 
-<<<<<<< HEAD
         print(meter)
 
-    def _forward(self, batch_list, compute_metrics=True):
-        out = {}
-
-        # forward pass.
-=======
-        print(log_dict)
         return mae_energy, mae_structure
 
     def _forward(self, batch_list):
->>>>>>> 5edb7344
         if self.config["model_attributes"].get("regress_forces", True):
             out_energy, out_forces = self.model(batch_list)
         else:
